--- conflicted
+++ resolved
@@ -17,7 +17,6 @@
 )
 
 type filterFlags struct {
-<<<<<<< HEAD
 	output                      string
 	includeTopics               []string
 	excludeTopics               []string
@@ -32,10 +31,10 @@
 	includeAttachments          bool
 	outputCompression           string
 	chunkSize                   int64
+	unchunked                   bool
 }
 
 type filterOpts struct {
-	recover                     bool
 	output                      string
 	includeTopics               []regexp.Regexp
 	excludeTopics               []regexp.Regexp
@@ -46,35 +45,7 @@
 	includeAttachments          bool
 	compressionFormat           mcap.CompressionFormat
 	chunkSize                   int64
-=======
-	output             string
-	includeTopics      []string
-	excludeTopics      []string
-	startSec           uint64
-	endSec             uint64
-	startNano          uint64
-	endNano            uint64
-	start              string
-	end                string
-	includeMetadata    bool
-	includeAttachments bool
-	outputCompression  string
-	chunkSize          int64
-	unchunked          bool
-}
-
-type filterOpts struct {
-	output             string
-	includeTopics      []regexp.Regexp
-	excludeTopics      []regexp.Regexp
-	start              uint64
-	end                uint64
-	includeMetadata    bool
-	includeAttachments bool
-	compressionFormat  mcap.CompressionFormat
-	chunkSize          int64
-	unchunked          bool
->>>>>>> dc6f7771
+	unchunked                   bool
 }
 
 // parseDateOrNanos parses a string containing either an RFC3339-formatted date with timezone
@@ -498,9 +469,8 @@
 			[]string{},
 			"messages with topic names matching this regex will be excluded, can be supplied multiple times",
 		)
-		includeLastPerChannelTopics := filterCmd.PersistentFlags().StringArrayP(
-			"last-per-channel-topic-regex",
-			"l",
+		includeLastPerChannelTopics := filterCmd.PersistentFlags().StringArray(
+			"include-last-per-channel-topic-regex",
 			[]string{},
 			"For included topics matching this regex, the most recent message previous to the start time"+
 				" will still be included.",
